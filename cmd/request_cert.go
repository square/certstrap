--- conflicted
+++ resolved
@@ -135,7 +135,6 @@
 		}
 	}
 
-<<<<<<< HEAD
 	var ekuExtension *x509pkix.Extension
 	if c.IsSet("eku") {
 		var anyEKUOid asn1.ObjectIdentifier = asn1.ObjectIdentifier{2, 5, 29, 37, 0}
@@ -187,10 +186,7 @@
 		extensions = &extensionsList
 	}
 
-	csr, err := pkix.CreateCertificateSigningRequest(key, c.String("organizational-unit"), ips, domains, c.String("organization"), c.String("country"), c.String("province"), c.String("locality"), name, extensions)
-=======
-	csr, err := pkix.CreateCertificateSigningRequest(key, c.String("organizational-unit"), ips, domains, uris, c.String("organization"), c.String("country"), c.String("province"), c.String("locality"), name)
->>>>>>> b6123758
+	csr, err := pkix.CreateCertificateSigningRequest(key, c.String("organizational-unit"), ips, domains, uris, c.String("organization"), c.String("country"), c.String("province"), c.String("locality"), name, extensions)
 	if err != nil {
 		fmt.Fprintln(os.Stderr, "Create certificate request error:", err)
 		os.Exit(1)
