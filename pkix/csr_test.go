--- conflicted
+++ resolved
@@ -79,11 +79,7 @@
 		t.Fatal("Failed creating rsa key:", err)
 	}
 
-<<<<<<< HEAD
-	csr, err := CreateCertificateSigningRequest(key, csrHostname, nil, nil, "example", "US", "California", "San Francisco", csrCN, nil)
-=======
-	csr, err := CreateCertificateSigningRequest(key, csrHostname, nil, nil, nil, "example", "US", "California", "San Francisco", csrCN)
->>>>>>> b6123758
+	csr, err := CreateCertificateSigningRequest(key, csrHostname, nil, nil, nil, "example", "US", "California", "San Francisco", csrCN, nil)
 	if err != nil {
 		t.Fatal("Failed creating certificate request:", err)
 	}
